--- conflicted
+++ resolved
@@ -171,54 +171,32 @@
 
 # Additional Options
 
-<<<<<<< HEAD
-| Option                 | Description                                                                | Type      | Default                                                                                                                                                                      |
-| ---------------------- | -------------------------------------------------------------------------- | --------- | ---------------------------------------------------------------------------------------------------------------------------------------------------------------------------- |
-| `output`               | Output directory for the generated routers and zod schemas                 | `string`  | `./generated`                                                                                                                                                                |
-| `withMiddleware`       | Attaches a global middleware that runs before all procedures               | `boolean` | `true`                                                                                                                                                                       |
-| `withShield`           | Generates a tRPC Shield to use as a permissions layer                      | `boolean` | `true`                                                                                                                                                                       |
-| `contextPath`          | Sets the context path used in your routers                                 | `string`  | `../../../../src/context`                                                                                                                                                    |
-| `trpcOptionsPath`      | Sets the tRPC instance options                                             | `string`  | `../../../../src/trpcOptions`                                                                                                                                                |
-| `isGenerateSelect`     | Enables the generation of Select related schemas and the select property   | `boolean` | `false`                                                                                                                                                                      |
-| `isGenerateInclude`    | Enables the generation of Include related schemas and the include property | `boolean` | `false`                                                                                                                                                                      |
-| `generateModelActions` | Enables the generation of specific model actions                           | `string`  | `aggregate,aggregateRaw,count,create,createMany,delete,deleteMany,findFirst,findFirstOrThrow,findMany,findRaw,findUnique,findUniqueOrThrow,groupBy,update,updateMany,upsert` |
-=======
-| Option                      | Description                                                                            | Type      | Default                       |
-|-----------------------------|----------------------------------------------------------------------------------------|-----------|-------------------------------|
-| `output`                    | Output directory for the generated routers and zod schemas                             | `string`  | `./generated`                 |
-| `withMiddleware`            | Attaches a global middleware that runs before all procedures                           | `boolean` | `true`                        |
-| `withShield`                | Generates a tRPC Shield to use as a permissions layer                                  | `boolean` | `true`                        |
-| `contextPath`               | Sets the context path used in your routers                                             | `string`  | `../../../../src/context`     |
-| `trpcOptionsPath`           | Sets the tRPC instance options                                                         | `string`  | `../../../../src/trpcOptions` |
-| `isGenerateSelect`          | Enables the generation of Select related schemas and the select property               | `boolean` | `false`                       |
-| `isGenerateInclude`         | Enables the generation of Include related schemas and the include property             | `boolean` | `false`                       |
-| `showModelNameInProcedure`  | When disabled, the generated procedure no longer includes the name of the Prisma model | `boolean` | `true`                        |
->>>>>>> 54c0d0d8
+| Option                     | Description                                                                            | Type      | Default                                                                                                                                                                      |
+| -------------------------- | -------------------------------------------------------------------------------------- | --------- | ---------------------------------------------------------------------------------------------------------------------------------------------------------------------------- |
+| `output`                   | Output directory for the generated routers and zod schemas                             | `string`  | `./generated`                                                                                                                                                                |
+| `withMiddleware`           | Attaches a global middleware that runs before all procedures                           | `boolean` | `true`                                                                                                                                                                       |
+| `withShield`               | Generates a tRPC Shield to use as a permissions layer                                  | `boolean` | `true`                                                                                                                                                                       |
+| `contextPath`              | Sets the context path used in your routers                                             | `string`  | `../../../../src/context`                                                                                                                                                    |
+| `trpcOptionsPath`          | Sets the tRPC instance options                                                         | `string`  | `../../../../src/trpcOptions`                                                                                                                                                |
+| `isGenerateSelect`         | Enables the generation of Select related schemas and the select property               | `boolean` | `false`                                                                                                                                                                      |
+| `isGenerateInclude`        | Enables the generation of Include related schemas and the include property             | `boolean` | `false`                                                                                                                                                                      |
+| `showModelNameInProcedure` | When disabled, the generated procedure no longer includes the name of the Prisma model | `boolean` | `true`                                                                                                                                                                       |
+| `generateModelActions`     | Enables the generation of specific model actions                                       | `string`  | `aggregate,aggregateRaw,count,create,createMany,delete,deleteMany,findFirst,findFirstOrThrow,findMany,findRaw,findUnique,findUniqueOrThrow,groupBy,update,updateMany,upsert` |
+
 
 Use additional options in the `schema.prisma`
 
 ```prisma
 generator trpc {
-<<<<<<< HEAD
   provider           = "prisma-trpc-generator"
   output             = "./trpc"
   withMiddleware     = false
   withShield         = false
   contextPath        = "../context"
-  trpcOptionsPath        = "../trpcOptions"
+  trpcOptionsPath    = "../trpcOptions"
   isGenerateSelect   = true
   isGenerateInclude  = true
+  showModelNameInProcedure  = false
   generateModelActions = "aggregate,aggregateRaw,count,create,createMany,delete,deleteMany,findFirst,findFirstOrThrow,findMany,findRaw,findUnique,findUniqueOrThrow,groupBy,update,updateMany,upsert"
-=======
-  provider                  = "prisma-trpc-generator"
-  output                    = "./trpc"
-  withMiddleware            = false
-  withShield                = false
-  contextPath               = "../context"
-  trpcOptionsPath           = "../trpcOptions"
-  isGenerateSelect          = true
-  isGenerateInclude         = true
-  showModelNameInProcedure  = false
->>>>>>> 54c0d0d8
 }
 ```