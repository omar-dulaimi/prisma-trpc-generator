import { DMMF } from '@prisma/generator-helper';
import { z } from 'zod';

const configBoolean = z
  .enum(['true', 'false'])
  .transform((arg) => JSON.parse(arg));

const modelActionEnum = z.nativeEnum(DMMF.ModelAction);

export const configSchema = z.object({
  withMiddleware: configBoolean.default('true'),
  withShield: configBoolean.default('true'),
  contextPath: z.string().default('../../../../src/context'),
  trpcOptionsPath: z.string().optional(),
<<<<<<< HEAD
  generateModelActions: z
    .string()
    .default(Object.values(DMMF.ModelAction).join(','))
    .transform((arg) => {
      return arg
        .split(',')
        .map((action) => modelActionEnum.parse(action.trim()));
    }),
=======
  showModelNameInProcedure: configBoolean.default('true')
>>>>>>> 54c0d0d8
});

export type Config = z.infer<typeof configSchema>;<|MERGE_RESOLUTION|>--- conflicted
+++ resolved
@@ -12,7 +12,7 @@
   withShield: configBoolean.default('true'),
   contextPath: z.string().default('../../../../src/context'),
   trpcOptionsPath: z.string().optional(),
-<<<<<<< HEAD
+  showModelNameInProcedure: configBoolean.default('true'),
   generateModelActions: z
     .string()
     .default(Object.values(DMMF.ModelAction).join(','))
@@ -20,10 +20,7 @@
       return arg
         .split(',')
         .map((action) => modelActionEnum.parse(action.trim()));
-    }),
-=======
-  showModelNameInProcedure: configBoolean.default('true')
->>>>>>> 54c0d0d8
+    })
 });
 
 export type Config = z.infer<typeof configSchema>;